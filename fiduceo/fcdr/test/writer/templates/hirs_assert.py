import unittest

import numpy as np

from fiduceo.common.writer.default_data import DefaultData

CHUNKING_2D = (512, 56)


class HIRSAssert(unittest.TestCase):
    # this is a mean hack - there is some error in the framework when using Python 2.7 that requests this method tb 2017-05-10
    def runTest(self):
        pass

    def assert_bt_variable(self, ds, chunking=None):
        bt = ds.variables["bt"]
        self.assertEqual((19, 6, 56), bt.shape)
        self.assertTrue(np.isnan(bt.data[0, 2, 1]))
        self.assertEqual("toa_brightness_temperature", bt.attrs["standard_name"])
        self.assertEqual("Brightness temperature, NOAA/EUMETSAT calibrated", bt.attrs["long_name"])
        self.assertEqual("K", bt.attrs["units"])
        self.assertEqual("longitude latitude", bt.attrs["coordinates"])
        self.assertEqual(np.int16, bt.encoding['dtype'])
        self.assertEqual(-999, bt.encoding['_FillValue'])
        self.assertEqual(0.01, bt.encoding['scale_factor'])
        self.assertEqual(150.0, bt.encoding['add_offset'])
        if chunking is not None:
            self.assertEqual(chunking, bt.encoding['chunksizes'])

        self.assertEqual("quality_scanline_bitmask quality_channel_bitmask", bt.attrs["ancilliary_variables"])

    def assert_common_angles(self, ds, chunking=None):
        satellite_zenith_angle = ds.variables["satellite_zenith_angle"]
        self.assertEqual((6, 56), satellite_zenith_angle.shape)
        self.assertTrue(np.isnan(satellite_zenith_angle.data[2, 2]))
        self.assertEqual(np.uint16, satellite_zenith_angle.encoding['dtype'])
        self.assertEqual(DefaultData.get_default_fill_value(np.uint16), satellite_zenith_angle.encoding['_FillValue'])
        self.assertEqual(0.01, satellite_zenith_angle.encoding['scale_factor'])
        self.assertEqual(-180.0, satellite_zenith_angle.encoding['add_offset'])
        if chunking is not None:
            self.assertEqual(chunking, satellite_zenith_angle.encoding['chunksizes'])
        self.assertEqual("platform_zenith_angle", satellite_zenith_angle.attrs["standard_name"])
        self.assertEqual("degree", satellite_zenith_angle.attrs["units"])
        self.assertEqual("longitude latitude", satellite_zenith_angle.attrs["coordinates"])

        solar_zenith_angle = ds.variables["solar_zenith_angle"]
        self.assertEqual((6, 56), solar_zenith_angle.shape)
        self.assertTrue(np.isnan(solar_zenith_angle.data[3, 3]))
        self.assertEqual(np.uint16, solar_zenith_angle.encoding['dtype'])
        self.assertEqual(DefaultData.get_default_fill_value(np.uint16), solar_zenith_angle.encoding['_FillValue'])
        self.assertEqual(0.01, solar_zenith_angle.encoding['scale_factor'])
        self.assertEqual(-180.0, solar_zenith_angle.encoding['add_offset'])
        if chunking is not None:
            self.assertEqual(chunking, solar_zenith_angle.encoding['chunksizes'])
        self.assertEqual("solar_zenith_angle", solar_zenith_angle.attrs["standard_name"])
        self.assertEqual("solar_zenith_angle", solar_zenith_angle.attrs["orig_name"])
        self.assertEqual("degree", solar_zenith_angle.attrs["units"])
        self.assertEqual("longitude latitude", solar_zenith_angle.attrs["coordinates"])

        satellite_azimuth_angle = ds.variables["satellite_azimuth_angle"]
        self.assertEqual((6, 56), satellite_azimuth_angle.shape)
        self.assertTrue(np.isnan(satellite_azimuth_angle.data[5, 5]))
        self.assertEqual(np.uint16, satellite_azimuth_angle.encoding['dtype'])
        self.assertEqual(DefaultData.get_default_fill_value(np.uint16), satellite_azimuth_angle.encoding['_FillValue'])
        self.assertEqual(0.01, satellite_azimuth_angle.encoding['scale_factor'])
        self.assertEqual(-180.0, satellite_azimuth_angle.encoding['add_offset'])
        if chunking is not None:
            self.assertEqual(chunking, satellite_azimuth_angle.encoding['chunksizes'])
        self.assertEqual("sensor_azimuth_angle", satellite_azimuth_angle.attrs["standard_name"])
        self.assertEqual("local_azimuth_angle", satellite_azimuth_angle.attrs["long_name"])
        self.assertEqual("degree", satellite_azimuth_angle.attrs["units"])
        self.assertEqual("longitude latitude", satellite_azimuth_angle.attrs["coordinates"])

        solar_azimuth_angle = ds.variables["solar_azimuth_angle"]
        self.assertEqual((6, 56), solar_azimuth_angle.shape)
        self.assertTrue(np.isnan(solar_azimuth_angle.data[4, 4]))
        self.assertEqual(np.uint16, solar_azimuth_angle.encoding['dtype'])
        self.assertEqual(DefaultData.get_default_fill_value(np.uint16), solar_azimuth_angle.encoding['_FillValue'])
        self.assertEqual(0.01, solar_azimuth_angle.encoding['scale_factor'])
        self.assertEqual(-180.0, solar_azimuth_angle.encoding['add_offset'])
        if chunking is not None:
            self.assertEqual(chunking, solar_azimuth_angle.encoding['chunksizes'])
        self.assertEqual("solar_azimuth_angle", solar_azimuth_angle.attrs["standard_name"])
        self.assertEqual("degree", solar_azimuth_angle.attrs["units"])
        self.assertEqual("longitude latitude", solar_azimuth_angle.attrs["coordinates"])

    def assert_common_sensor_variables(self, ds, srf_size):
        scanline = ds.variables["scanline"]
        self.assertEqual((6,), scanline.shape)
        self.assertEqual(DefaultData.get_default_fill_value(np.int16), scanline.data[3])
        self.assertEqual(DefaultData.get_default_fill_value(np.int16), scanline.attrs["_FillValue"])
        self.assertEqual("scanline_number", scanline.attrs["long_name"])
        self.assertEqual("count", scanline.attrs["units"])

        time = ds.variables["time"]
        self.assertEqual((6,), time.shape)
        self.assertEqual(DefaultData.get_default_fill_value(np.uint32), time.data[4])
        self.assertEqual(DefaultData.get_default_fill_value(np.uint32), time.attrs["_FillValue"])
        self.assertEqual("time", time.attrs["standard_name"])
        self.assertEqual("Acquisition time in seconds since 1970-01-01 00:00:00", time.attrs["long_name"])
        self.assertEqual("s", time.attrs["units"])

        dq_bitmask = ds.variables["data_quality_bitmask"]
        self.assertEqual((6, 56), dq_bitmask.shape)
        self.assertEqual(0, dq_bitmask.data[0, 5])
        self.assertEqual("1, 2, 4", dq_bitmask.attrs["flag_masks"])
        self.assertEqual(
            "suspect_mirror outlier_nos uncertainty_too_large",
            dq_bitmask.attrs["flag_meanings"])
        self.assertEqual("status_flag", dq_bitmask.attrs["standard_name"])
        self.assertEqual("longitude latitude", dq_bitmask.attrs["coordinates"])

        qual_scan_bitmask = ds.variables["quality_scanline_bitmask"]
        self.assertEqual((6,), qual_scan_bitmask.shape)
        self.assertEqual(0, qual_scan_bitmask.data[5])
        self.assertEqual("1, 2, 4, 8, 16",
                         qual_scan_bitmask.attrs["flag_masks"])
        self.assertEqual(
<<<<<<< HEAD
            "do_not_use_scan reduced_context bad_temp_no_rself suspect_geo suspect_time",
=======
            "do_not_use_scan time_sequence_error data_gap_preceding_scan no_calibration no_earth_location clock_update status_changed line_incomplete time_field_bad time_field_bad_not_inf inconsistent_sequence scan_time_repeat uncalib_bad_time calib_few_scans uncalib_bad_prt calib_marginal_prt uncalib_channels uncalib_inst_mode quest_ant_black_body zero_loc bad_loc_time bad_loc_marginal bad_loc_reason bad_loc_ant reduced_context bad_temp_no_rself",
>>>>>>> e684c8f8
            qual_scan_bitmask.attrs["flag_meanings"])
        self.assertEqual("status_flag", qual_scan_bitmask.attrs["standard_name"])
        self.assertEqual("quality_indicator_bitfield", qual_scan_bitmask.attrs["long_name"])

        srf_weights = ds.variables["SRF_weights"]
        self.assertEqual((19, srf_size), srf_weights.shape)
        self.assertTrue(np.isnan(srf_weights.data[4, 6]))
        self.assertEqual("Spectral Response Function weights", srf_weights.attrs["long_name"])
        self.assertEqual("Per channel: weights for the relative spectral response function", srf_weights.attrs["description"])
        self.assertEqual(-32768, srf_weights.encoding['_FillValue'])
        self.assertEqual(0.000033, srf_weights.encoding['scale_factor'])

        srf_freqs = ds.variables["SRF_wavelengths"]
        self.assertEqual((19, srf_size), srf_freqs.shape)
        self.assertTrue(np.isnan(srf_freqs.data[5, 7]))
        self.assertEqual("Spectral Response Function wavelengths", srf_freqs.attrs["long_name"])
        self.assertEqual("Per channel: wavelengths for the relative spectral response function", srf_freqs.attrs["description"])
        self.assertEqual(-2147483648, srf_freqs.encoding['_FillValue'])
        self.assertEqual(0.0001, srf_freqs.encoding['scale_factor'])
        self.assertEqual("um", srf_freqs.attrs["units"])

        scnlin_map = ds.variables["scanline_map_to_origl1bfile"]
        self.assertEqual((6,), scnlin_map.shape)
        self.assertEqual(255, scnlin_map[1])
        self.assertEqual(255, scnlin_map.attrs['_FillValue'])
        self.assertEqual("Indicator of original file", scnlin_map.attrs['long_name'])
        self.assertEqual("Indicator for mapping each line to its corresponding original level 1b file. See global attribute 'source' for the filenames. 0 corresponds to 1st listed file, 1 to 2nd file.", scnlin_map.attrs['description'])

        scnlin_orig = ds.variables["scanline_origl1b"]
        self.assertEqual((6,), scnlin_orig.shape)
        self.assertEqual(-32767, scnlin_orig[2])
        self.assertEqual(-32767, scnlin_orig.attrs['_FillValue'])
        self.assertEqual("Original_Scan_line_number", scnlin_orig.attrs['long_name'])
        self.assertEqual("Original scan line numbers from corresponding l1b records", scnlin_orig.attrs['description'])

    def assert_extended_quality_flags(self, ds):
        chqualflags = ds.variables["quality_channel_bitmask"]
        self.assertEqual((6, 19), chqualflags.shape)
        self.assertEqual(0, chqualflags.data[1, 2])
        self.assertEqual("status_flag", chqualflags.attrs["standard_name"])
        self.assertEqual("channel_quality_flags_bitfield", chqualflags.attrs["long_name"])
        self.assertEqual("1, 2, 4, 8, 16", chqualflags.attrs["flag_masks"])
        self.assertEqual("do_not_use uncertainty_suspicious self_emission_fails calibration_impossible calibration_suspect", chqualflags.attrs["flag_meanings"])

    def assert_minor_frame_flags(self, ds):
        mnfrqualflags = ds.variables["mnfrqualflags"]
        self.assertEqual((6, 64), mnfrqualflags.shape)
        self.assertEqual(0, mnfrqualflags.data[2, 5])
        self.assertEqual("status_flag", mnfrqualflags.attrs["standard_name"])
        self.assertEqual("minor_frame_quality_flags_bitfield", mnfrqualflags.attrs["long_name"])

    def assert_easy_fcdr_uncertainties(self, ds, chunking=None):
        self._assert_3d_channel_variable(ds, "u_independent", "uncertainty from independent errors", chunking=chunking)
        self._assert_3d_channel_variable(ds, "u_structured", "uncertainty from structured errors", chunking=chunking)
        self._assert_3d_channel_variable(ds, "u_common", "uncertainty from common errors", chunking=chunking)

    def assert_coordinates(self, ds):
        x = ds.coords["x"]
        self.assertEqual((56,), x.shape)
        self.assertEqual(14, x[14])

        y = ds.coords["y"]
        self.assertEqual((6,), y.shape)
        self.assertEqual(5, y[5])

        channel = ds.coords["channel"]
        self.assertEqual((19,), channel.shape)
        self.assertEqual("Ch7", channel[6])

    def _assert_3d_channel_variable(self, ds, name, long_name, chunking=None):
        variable = ds.variables[name]
        self.assertEqual((19, 7, 56), variable.shape)
        self.assertTrue(np.isnan(variable.data[2, 5, 3]))
        self.assertEqual(65535, variable.encoding["_FillValue"])
        self.assertEqual(0.001, variable.encoding["scale_factor"])
        self.assertEqual(np.uint16, variable.encoding['dtype'])
        if chunking is not None:
            self.assertEqual(chunking, variable.encoding['chunksizes'])

        self.assertEqual(long_name, variable.attrs["long_name"])
        self.assertEqual("K", variable.attrs["units"])
        self.assertEqual(1, variable.attrs["valid_min"])
        self.assertEqual(65534, variable.attrs["valid_max"])
        self.assertEqual("longitude latitude", variable.attrs["coordinates"])<|MERGE_RESOLUTION|>--- conflicted
+++ resolved
@@ -116,11 +116,7 @@
         self.assertEqual("1, 2, 4, 8, 16",
                          qual_scan_bitmask.attrs["flag_masks"])
         self.assertEqual(
-<<<<<<< HEAD
-            "do_not_use_scan reduced_context bad_temp_no_rself suspect_geo suspect_time",
-=======
-            "do_not_use_scan time_sequence_error data_gap_preceding_scan no_calibration no_earth_location clock_update status_changed line_incomplete time_field_bad time_field_bad_not_inf inconsistent_sequence scan_time_repeat uncalib_bad_time calib_few_scans uncalib_bad_prt calib_marginal_prt uncalib_channels uncalib_inst_mode quest_ant_black_body zero_loc bad_loc_time bad_loc_marginal bad_loc_reason bad_loc_ant reduced_context bad_temp_no_rself",
->>>>>>> e684c8f8
+            "do_not_use_scan reduced_context bad_temp_no_rself suspect_geo suspect_time"
             qual_scan_bitmask.attrs["flag_meanings"])
         self.assertEqual("status_flag", qual_scan_bitmask.attrs["standard_name"])
         self.assertEqual("quality_indicator_bitfield", qual_scan_bitmask.attrs["long_name"])
